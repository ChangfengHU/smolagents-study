--- conflicted
+++ resolved
@@ -53,7 +53,6 @@
 
 First install the package with a default set of tools:
 ```bash
-<<<<<<< HEAD
 pip install smolagents[toolkit]
 
   🚀 一键安装命令
@@ -73,9 +72,7 @@
   /usr/local/bin/python3.12 -m pip install --user "smolagents[transformers,torch,toolkit,openai]" --break-system-packages
 
 
-=======
 pip install "smolagents[toolkit]"
->>>>>>> e106fce6
 ```
 Then define your agent, give it the tools it needs and run it!
 ```py
